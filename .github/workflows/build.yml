name: "Build"

on:
  pull_request:
  push:
    branches:
      - main

jobs:
  tests:
    runs-on: ubuntu-latest

    steps:
<<<<<<< HEAD
    - uses: actions/checkout@v4
    - uses: cachix/install-nix-action@v23
    - uses: cachix/cachix-action@ad2ddac53f961de1989924296a1f236fcfbaa4fc # v15
=======
    - uses: actions/checkout@a5ac7e51b41094c92402da3b24376905380afc29 # v4
    - uses: cachix/install-nix-action@ba0dd844c9180cbf77aa72a116d6fbc515d0e87b # v27
    - uses: cachix/cachix-action@6a9a34cdd93d0ae4b4b59fd678660efb08109f2f # v12
>>>>>>> d77f5758
      with:
        name: devenv
    - name: Install devenv.sh
      run: nix profile install tarball+https://install.devenv.sh/latest

    - name: Build the devenv shell and run any pre-commit hooks
      run: devenv ci

    - name: Run a single command in the devenv shell
      run: devenv shell cargo test<|MERGE_RESOLUTION|>--- conflicted
+++ resolved
@@ -11,15 +11,9 @@
     runs-on: ubuntu-latest
 
     steps:
-<<<<<<< HEAD
-    - uses: actions/checkout@v4
-    - uses: cachix/install-nix-action@v23
-    - uses: cachix/cachix-action@ad2ddac53f961de1989924296a1f236fcfbaa4fc # v15
-=======
     - uses: actions/checkout@a5ac7e51b41094c92402da3b24376905380afc29 # v4
     - uses: cachix/install-nix-action@ba0dd844c9180cbf77aa72a116d6fbc515d0e87b # v27
-    - uses: cachix/cachix-action@6a9a34cdd93d0ae4b4b59fd678660efb08109f2f # v12
->>>>>>> d77f5758
+    - uses: cachix/cachix-action@ad2ddac53f961de1989924296a1f236fcfbaa4fc # v15
       with:
         name: devenv
     - name: Install devenv.sh
